import os
import re

import matplotlib.colors as col
import matplotlib.pyplot as plt
from matplotlib import cm
from matplotlib.patches import Rectangle
from matplotlib.ticker import FormatStrFormatter
import numpy as np
import pandas as pd
import seaborn as sns

from pigeon_feather.data import *
from pigeon_feather.tools import get_num_d_from_iso


font = {"family": "Arial", "weight": "normal", "size": 36}
axes = {"titlesize": 36, "titleweight": "bold", "labelsize": 36}
plt.rc("font", **font)
plt.rc("axes", **axes)
plt.rc("lines", lw=3)
colors = ["k", "red", "blue", "purple", "gray", "orange", "yellow", "green", "brown"]


class UptakePlot:
    def __init__(
        self,
        hdxms_datas,
        identifier: str,
        states_subset=None,
        color_dict=None,
        if_plot_fit=True,
        figure=None,
        ax=None,
        if_d_percent=False,
        exp_only=False,
        calculate_num_d_from_envelope=True,
        auto_plot=True
    ):
        """
        hdxms_datas: list of class HDXMSData objects

        :param hdxms_datas: list of HDXMSData objects
        :param identifier: peptide identifier
        :param states_subset: list of states to plot
        :param color_dict: dictionary of colors for each state
        :param if_plot_fit: if True, plot the fit line
        :param figure: figure object
        :param ax: axis object

        :ivar hdxms_datas_df: pandas DataFrame of the HDX-MS data of the peptide
        """
        self.calculate_num_d_from_envelope=calculate_num_d_from_envelope
        self.hdxms_datas = hdxms_datas
        self.identifier = identifier
        self.sequence = identifier.split(" ")[1]
        self.states_subset = states_subset
        self.color_dict = self.make_color_dict(color_dict)
        self.if_plot_fit = if_plot_fit
        self.figure = figure
        self.ax = ax
        self.if_d_percent = if_d_percent
        self.exp_only = exp_only
        # self.title = self.make_title()
        # self.title = identifier
        if auto_plot:
            self.uptakeplot = self.make_uptakeplot()


    def make_uptakeplot(self):
        "make a uptakeplot for a peptide"
        plt.rcParams["legend.fontsize"] = 22

        if self.figure is None and self.ax is None:
            figure, ax = plt.subplots(1, 1, figsize=(9, 8))

        else:
            figure = self.figure
            ax = self.ax

        scatter_shapes = [
            "o",
            "v",
            "^",
            "<",
            ">",
            "s",
            "p",
            "*",
            "h",
            "H",
            "D",
            "d",
            "P",
            "X",
        ]

        sns.scatterplot(
            data=self.hdxms_datas_df[self.hdxms_datas_df["time"] != 0],
            x="time",
            y="deut",
            hue="state",
            style="data_set_index",
            alpha=1.0,
            ax=ax,
            palette=self.color_dict,
            s=600,
            markers={1: "o", 2: "s", 3: "^", 4: "P", 5: "X", 6: "H", 7: "v"},
        )


        # Plot the fit
        if self.if_plot_fit:
            for state_name in self.hdxms_datas_df.state.unique():
                avg_peptide = self.get_average_peptide(state_name)
                # trialT, y_pred, popt, perr =  avg_peptide.fit_results
                trialT, y_pred, popt, perr = avg_peptide.new_fit()
                # trialT, y_pred, popt, perr =  avg_peptide.fit_hdx_stats()
                if trialT is None:
                    # raw data, no fit
                    trialT = [
                        tp.deut_time
                        for tp in avg_peptide.timepoints
                        if tp.deut_time != np.inf or tp.deut_time != 0
                    ]
                    y_pred = [
                        #tp.num_d
                        get_num_d_from_iso(tp)/(avg_peptide.max_d / avg_peptide.theo_max_d)
                        for tp in avg_peptide.timepoints
                        if tp.deut_time != np.inf or tp.deut_time != 0
                    ]
                ax.plot(
                    trialT, y_pred, "-", color=self.color_dict[state_name], alpha=0.5
                )
        else:
            sns.lineplot(
            data=self.hdxms_datas_df[self.hdxms_datas_df["time"] != 0],
            x="time",
            y="deut",
            hue="state",
            alpha=0.5,
            marker=None,
            ax=ax,
            palette=self.color_dict,
            estimator="mean",
            legend=False 
            )            


        # set up the plot
        ax.set_ylabel("# Deuterons")
        ax.set_xlabel("Time (seconds)")
        ax.set_xscale("log")
        # avg_peptide = self.get_average_peptide(self.hdxms_datas_df.state.unique()[0])

        ax.set_ylim(
            min(self.hdxms_datas_df["deut"]) - 1, max(self.hdxms_datas_df["deut"]) + 1
        )
        # ax.set_xlim(ax.get_xlim()[0]/10, ax.get_xlim()[1] * 10)
        xlim = ax.get_xlim()
        left_limit = 10 ** np.floor(np.log10(xlim[0]))
        right_limit = 10 ** np.ceil(np.log10(xlim[1]))
        ax.set_xlim(left_limit, right_limit)
        # ax.set_ylim(-0.3, avg_peptide.max_d*1.1)
        # ax.yaxis.set_major_formatter(FormatStrFormatter('%.1f'))
        ax.legend()

        if len(self.sequence) < 20:
            ax.set_title(self.identifier)
        else:
            idf = self.identifier.split(" ")[0] + " " + self.identifier.split(" ")[1][:4] + "..." + self.identifier.split(" ")[1][-4:]
            ax.set_title(idf)
        plt.subplots_adjust(bottom=0.2)
        plt.close()

        return figure

    @property
    def hdxms_datas_df(self):
        hdxms_datas_df = pd.DataFrame()

        for hdxms_data_index, hdxms_data in enumerate(self.hdxms_datas):
            hdxms_data_df = pd.DataFrame()

            for state in hdxms_data.states:
                if (
                    self.states_subset is not None
                    and state.state_name not in self.states_subset
                ):
                    continue

                peptide = state.get_peptide(self.identifier)

                if peptide is not None:
                    if self.exp_only:
                        timepoint_objs = [
                            tp for tp in peptide.timepoints if tp.note is None
                        ]
                    else:
                        timepoint_objs = [
                            tp for tp in peptide.timepoints if tp.deut_time != np.inf
                        ]
<<<<<<< HEAD
                   
=======

>>>>>>> fe08338d
                    deut_list = [get_num_d_from_iso(tp)  if self.calculate_num_d_from_envelope else tp.num_d for tp in timepoint_objs]
                    peptide_df_i = pd.DataFrame(
                        {
                            "time": [tp.deut_time for tp in timepoint_objs],
                            #"deut": [tp.num_d for tp in timepoint_objs],
                            "deut": deut_list,
                            "state": state.state_name,
                            "charge_state": [tp.charge_state for tp in timepoint_objs],
                        }
                    )

                    if self.if_d_percent:
                        peptide_df_i["deut"] = [tp.d_percent for tp in timepoint_objs]

                    hdxms_data_df = pd.concat(
                        [hdxms_data_df, peptide_df_i], ignore_index=True
                    )

            hdxms_data_df["data_set_index"] = hdxms_data_index + 1
            hdxms_datas_df = pd.concat(
                [hdxms_datas_df, hdxms_data_df], ignore_index=True
            )
        return hdxms_datas_df

    @hdxms_datas_df.setter
    def hdxms_datas_df(self, value):
        self._hdxms_datas_df = value

    @property
    def uptake_std(self):
        df = self.hdxms_datas_df[~self.hdxms_datas_df["time"].isin([0, np.inf])]
        deut_std = df.groupby(["state", "time"]).std().reset_index()["deut"].mean()
        return deut_std

    def get_average_peptide(self, state_name):
        "return an averaged peptide for a state"
        grouped_df = self.hdxms_datas_df.groupby("state")
        group = grouped_df.get_group(state_name)

        final_group = group.groupby("time")
        group_mean = final_group.mean(numeric_only=True).reset_index()
        group_std = final_group.std(numeric_only=True).reset_index()

        idf_start, idf_end = re.match(r"(-?\d+)-(-?\d+)", self.identifier).group(1, 2)
        states = [
            state
            for data in self.hdxms_datas
            for state in data.states
            if state.state_name == state_name
        ]

        peptide = Peptide(
            self.sequence,
            int(idf_start),
            int(idf_end),
            # f"averaged peptide: {state_name}",
            states[0],
            n_fastamides=self.hdxms_datas[0].n_fastamides,
        )
        for i in range(len(group_mean)):
            timepoint = Timepoint(
                peptide,
                group_mean["time"][i],
                group_mean["deut"][i],
                group_std["deut"][i],
            )
            peptide.add_timepoint(timepoint)

        return peptide

    def make_title(self):
        "make a title for the plot"
        for hdxms_data in self.hdxms_datas:
            for state in hdxms_data.states:
                try:
                    start = state.get_peptide(self.sequence).start
                    end = state.get_peptide(self.sequence).end
                    return f"{start}-{end} {self.sequence}"
                except AttributeError:
                    pass
        return f"Missing data for {self.sequence}"

    def make_color_dict(self, color_dict=None):
        "make a color dictionary for the states in the plot"
        if color_dict is None:
            colors = [
                "k",
                "red",
                "blue",
                "purple",
                "gray",
                "orange",
                "yellow",
                "green",
                "brown",
            ]

            color_dict = {}
            if self.states_subset is None:
                state_names = list(
                    set(
                        [
                            state.state_name
                            for hdxms_data in self.hdxms_datas
                            for state in hdxms_data.states
                        ]
                    )
                )
                state_names.sort()
            else:
                state_names = self.states_subset

            for i, state_name in enumerate(state_names):
                color_dict[state_name] = colors[i]
        return color_dict



# new residue coverage plotting script heat map thing - sav
class ResidueCoverage:
    def __init__(self, hdxms_data):
        self.hdxms_data = hdxms_data

    def calculate_coverages(self, state_name):
        state = self.hdxms_data.get_state(state_name)
        coverage = np.zeros(len(self.hdxms_data.protein_sequence))
        for pep in state.peptides:
            coverage[pep.start - 1 : pep.end] += 1
        return coverage

    def plot(self):
        row_num = len(self.hdxms_data.states)
        fig, axes = plt.subplots(
            row_num, 1, figsize=(20, 3 * row_num), sharex=True, sharey=True
        )

        coverage_list = []
        for state in self.hdxms_data.states:
            coverage = self.calculate_coverages(state.state_name)
            coverage_list.append(coverage)

        max_coverage = max([max(coverage) for coverage in coverage_list])
        min_coverage = min([min(coverage) for coverage in coverage_list])

        for i, state in enumerate(self.hdxms_data.states):
            if row_num == 1:
                ax = axes
            else:
                ax = axes.flatten()[i]
            im = ax.imshow(
                coverage_list[i].reshape(1, -1),
                aspect="auto",
                cmap="Blues",
                extent=[0, len(self.hdxms_data.protein_sequence), 0, 1],
                vmin=min_coverage,
                vmax=max_coverage,
            )
            ax.set_yticks([])
            ax.set_ylabel(state.state_name)

        ax.set_xlabel("Resid")

        cbar_ax = fig.add_axes([0.92, 0.4, 0.02, 0.4])  # [left, bottom, width, height]
        fig.colorbar(im, cax=cbar_ax)

        plt.tight_layout(
            rect=[0, 0, 0.95, 1]
        )  # Adjust the layout to make room for the colorbar
        plt.show()


class UptakePlotsCollection:
    def __init__(self, color_dict=None, if_plot_fit=True, pdb_file=None):
        '''
        A class to store multiple UptakePlot objects

        :param color_dict: a dictionary of colors for each state, e.g. {'state1': 'red', 'state2': 'blue'}
        :param if_plot_fit: if True, plot the fit line
        '''
        # self.hdxms_datas = hdxms_datas
        self.plots = []
        self.color_dict = color_dict
        self.if_plot_fit = if_plot_fit
        self.pdb_file = pdb_file
        self.high_std_plots = []

    def add_plot(self, hdxms_datas, idf: str, uptake_std_threshold=0.5):
        'add a UptakePlot of a peptide to the collection'
        plot = UptakePlot(
            hdxms_datas, idf, if_plot_fit=self.if_plot_fit, color_dict=self.color_dict
        )
        if plot.uptake_std > uptake_std_threshold:
            print(f"{idf} not added due to high uptake std: {plot.uptake_std}")
            self.high_std_plots.append(plot)
        else:
            self.plots.append(plot)

    def add_plot_all(self, hdxms_datas):
        'add UptakePlot objects of all peptides to the collection'
        def get_unique_idfs(hdxms_datas):
            idfs = []
            for hdxms_data in hdxms_datas:
                for state in hdxms_data.states:
                    for peptide in state.peptides:
                        idfs.append(peptide.identifier)
            idfs = list(set(idfs))
            idfs.sort(key=lambda x: int(re.search(r"-?\d+", x).group(0)))
            return idfs

        unique_idfs = get_unique_idfs(hdxms_datas)
        for idf in unique_idfs:
            # (idf)
            self.add_plot(hdxms_datas, idf)

    def save_plots(self, path):
        'save all plots to a folder'
        folder_name = os.path.join(path, "uptake_plots")
        if not os.path.exists(folder_name):
            os.mkdir(folder_name)
        for plot in self.plots:
            fig = plot.uptakeplot
            fig.savefig(f"{folder_name}/{plot.identifier}.png", bbox_inches="tight")


def create_heatmap_compare(compare, colorbar_max, colormap="RdBu"):
    import matplotlib.colors as col
    from matplotlib.patches import Rectangle
    from matplotlib import cm

    font = {"family": "Arial", "weight": "normal", "size": 14}
    axes = {"titlesize": 18, "titleweight": "bold", "labelsize": 16}

    plt.rc("font", **font)
    plt.rc("axes", **axes)

    plt.rcParams["figure.figsize"] = (4, 25)
    plt.rcParams["font.size"] = 14
    plt.rcParams["font.family"] = "Arial"
    colormap = cm.get_cmap(colormap)

    fig, ax = plt.subplots(figsize=(20, 10))

    leftbound = compare.peptide_compares[0].peptide1_list[0].start - 10
    rightbound = compare.peptide_compares[-1].peptide1_list[0].end + 10
    ax.set_xlim(leftbound, rightbound)
    ax.xaxis.set_ticks(np.arange(round(leftbound, -1), round(rightbound, -1), 10))
    ax.set_ylim(-5, 110)
    ax.grid(axis="x")
    ax.yaxis.set_ticks([])

    # sns.heatmap(compare_df, cmap="RdBu", linewidths=1, vmin=-colorbar_max, vmax=colorbar_max, ax=ax)
    norm = col.Normalize(vmin=-colorbar_max, vmax=colorbar_max)

    for i, peptide_compare in enumerate(compare.peptide_compares):
        #for peptide in peptide_compare.peptide1_list:
        y_position =  i%100
        rect = Rectangle(
            (peptide_compare.start, (i % 20) * 5 + ((i // 20) % 2) * 2.5),
            #(peptide_compare.start, (i % 50) * 2 + ((i // 50) % 2) * 2.5),
            # (peptide_compare.start, y_position),
            peptide_compare.end - peptide_compare.start,
            3,
            fc=colormap(norm(peptide_compare.deut_diff_avg)),
            edgecolor='gray',
            linewidth=0.35
        )
        ax.add_patch(rect)

            
    # compares = sorted(compare.peptide_compares, key=lambda x: len(x.sequence), reverse=True)
    # for peptide_compare in compares:
    #     rect = Rectangle(
    #         # (peptide.start, (i % 20) * 5 + ((i // 20) % 2) * 2.5),
    #         (peptide_compare.start, -8),
    #         # (peptide.start, i%100),
    #         peptide_compare.end - peptide_compare.start,
    #         4,
    #         fc=colormap(norm(peptide_compare.deut_diff_avg)),
    #        alpha=0.7
    #     )
    #     ax.add_patch(rect)

    fig.colorbar(cm.ScalarMappable(cmap=colormap, norm=norm), ax=plt.gca())

    ax.set_title(
        compare.state1_list[0].state_name + "-" + compare.state2_list[0].state_name
    )
    fig.tight_layout()
    plt.close()

    return fig


def create_heatmap_single_state(hdxms_datas, colorbar_max, colormap="Greens"):
    import matplotlib.colors as col
    from matplotlib.patches import Rectangle
    from matplotlib import colormaps
    import matplotlib.patches as patches

    state_name = list(
        set([state.state_name for data in hdxms_datas for state in data.states])
    )
    if len(state_name) > 1:
        raise ValueError("More than one state name found")
    else:
        state_name = state_name[0]

    font = {"family": "Arial", "weight": "normal", "size": 14}
    axes = {"titlesize": 18, "titleweight": "bold", "labelsize": 16}

    plt.rc("font", **font)
    plt.rc("axes", **axes)

    plt.rcParams["figure.figsize"] = (4, 25)
    plt.rcParams["font.size"] = 14
    plt.rcParams["font.family"] = "Arial"

    # colormap = colormaps.get_cmap(colormap)
    colormap = sns.light_palette("seagreen", as_cmap=True)

    fig, ax = plt.subplots(1, 1, figsize=(20, 10))

    all_peptides = [
        pep for data in hdxms_datas for state in data.states for pep in state.peptides
    ]
    all_peptides.sort(key=lambda x: x.start)

    leftbound = all_peptides[0].start - 10
    rightbound = all_peptides[-1].end + 10
    ax.set_xlim(leftbound, rightbound)
    ax.xaxis.set_ticks(np.arange(round(leftbound, -1), round(rightbound, -1), 10))
    ax.set_ylim(-5, 110)
    ax.grid(axis="x")
    ax.yaxis.set_ticks([])

    # sns.heatmap(compare_df, cmap="RdBu", linewidths=1, vmin=-colorbar_max, vmax=colorbar_max, ax=ax)
    norm = col.Normalize(vmin=0, vmax=colorbar_max)

    for i, peptide in enumerate(all_peptides):
        avg_d_percent = np.average(
            [tp.d_percent for tp in peptide.timepoints if tp.deut_time != np.inf]
        )
        rect = Rectangle(
            (peptide.start, (i % 20) * 5 + ((i // 20) % 2) * 2.5),
            peptide.end - peptide.start,
            4,
            fc=colormap(norm(avg_d_percent)),
        )
        ax.add_patch(rect)

    #
    # coverage
    coverage = np.zeros(len(hdxms_datas[0].states[0].hdxms_data.protein_sequence))
    for pep in all_peptides:
        coverage[pep.start - 1 : pep.end] += 1
    height = 3
    for i in range(len(coverage)):
        color_intensity = (
            coverage[i] / 20
        )  # coverage.max()  # Normalizing the data for color intensity
        rect = patches.Rectangle(
            (i, 105), 1, height, color=plt.cm.Blues(color_intensity)
        )
        ax.add_patch(rect)

    fig.colorbar(cm.ScalarMappable(cmap=colormap, norm=norm), ax=plt.gca())

    ax.set_title(state_name)
    fig.tight_layout()
    plt.close()

    return fig


from matplotlib import cm


# Create a function to create a heatmap
def create_heatmap_compare_tp(compare, colorbar_max, colormap="RdBu"):
    font = {"family": "Arial", "weight": "normal", "size": 14}
    axes = {"titlesize": 18, "titleweight": "bold", "labelsize": 16}

    plt.rc("font", **font)
    plt.rc("axes", **axes)

    plt.rcParams["figure.figsize"] = (10, 25)
    plt.rcParams["font.size"] = 14
    plt.rcParams["font.family"] = "Arial"

    fig, ax = plt.subplots()

    df = pd.DataFrame()
    for pep_compare in compare.peptide_compares:
        pep_dict = {}
        pep_dict["title"] = pep_compare.compare_info.split(": ")[1]
        for tp, uptate_v in zip(pep_compare.common_timepoints, pep_compare.deut_diff):
            if tp != np.inf:
                pep_dict[int(tp)] = uptate_v
        df = pd.concat([df, pd.DataFrame(pep_dict, index=[0])], ignore_index=True)
    df = df.set_index("title")
    # sort the columns by timepoint
    df = df.reindex(sorted(df.columns), axis=1)
    # sort the rows by sequence
    # import re
    # df['Start'] = df.index.map(lambda x: int(re.search(r"(-?\d+)--?\d+ \w+", x).group(1)))
    # df = df.sort_values(by=['Start']).drop('Start', axis=1)

    ax = sns.heatmap(
        df, cmap=colormap, linewidths=0.75, vmin=-colorbar_max, vmax=colorbar_max
    )
    ax.set_title(
        compare.state1_list[0].state_name + "-" + compare.state2_list[0].state_name
    )
    ax.set_ylabel("")
    fig.tight_layout()
    plt.close()

    return fig


from matplotlib import cm


# Create a function to create a heatmap
def create_heatmap_tp_single_state(hdxms_datas, colorbar_max, colormap="BLues"):
    font = {"family": "Arial", "weight": "normal", "size": 14}
    axes = {"titlesize": 18, "titleweight": "bold", "labelsize": 16}

    plt.rc("font", **font)
    plt.rc("axes", **axes)

    plt.rcParams["figure.figsize"] = (10, 25)
    plt.rcParams["font.size"] = 14
    plt.rcParams["font.family"] = "Arial"

    state_name = list(
        set([state.state_name for data in hdxms_datas for state in data.states])
    )
    if len(state_name) > 1:
        raise ValueError("More than one state name found")
    else:
        state_name = state_name[0]

    fig, ax = plt.subplots()

    all_peptides = [
        pep for data in hdxms_datas for state in data.states for pep in state.peptides
    ]
    all_peptides.sort(key=lambda x: x.start)

    df = pd.DataFrame()
    for peptide in all_peptides:
        pep_dict = {}
        pep_dict["title"] = peptide.identifier
        # for tp, uptate_v in zip(pep_compare.common_timepoints, pep_compare.deut_diff):
        for tp in peptide.timepoints:
            if tp.deut_time != np.inf:
                pep_dict[int(tp.deut_time)] = tp.d_percent
        df = pd.concat([df, pd.DataFrame(pep_dict, index=[0])], ignore_index=True)
    df = df.set_index("title")
    # sort the columns by timepoint
    df = df.reindex(sorted(df.columns), axis=1)
    # sort the rows by sequence
    # import re
    # df['Start'] = df.index.map(lambda x: int(re.search(r"(-?\d+)--?\d+ \w+", x).group(1)))
    # df = df.sort_values(by=['Start']).drop('Start', axis=1)

    colormap = sns.light_palette("seagreen", as_cmap=True)
    ax = sns.heatmap(df, cmap=colormap, linewidths=0.75, vmin=0, vmax=100)
    ax.set_title(state_name)
    ax.set_ylabel("")
    fig.tight_layout()
    plt.close()

    return fig


# Function to make a heatmap with positive and negative deuterium uptake values separated by a dotted line
def create_heatmap_with_dotted_line(compare, colorbar_max, colormap="RdBu"):
    font = {"family": "Arial", "weight": "normal", "size": 14}
    axes = {"titlesize": 18, "titleweight": "bold", "labelsize": 16}

    plt.rc("font", **font)
    plt.rc("axes", **axes)

    plt.rcParams["figure.figsize"] = (4, 25)
    plt.rcParams["font.size"] = 14
    plt.rcParams["font.family"] = "Arial"
    colormap = cm.get_cmap(colormap)

    fig, ax = plt.subplots(figsize=(20, 10))

    leftbound = compare.peptide_compares[0].peptide1_list[0].start - 10
    rightbound = compare.peptide_compares[-1].peptide1_list[0].end + 10
    ax.set_xlim(leftbound, rightbound)
    ax.xaxis.set_ticks(np.arange(round(leftbound, -1), round(rightbound, -1), 10))
    y_min = -105
    y_max = 105
    ax.set_ylim(y_min, y_max)
    y_middle = (y_min + y_max) / 2
    ax.grid(axis="x")
    ax.yaxis.set_ticks([])
    # add a horizontal dotted line that matches with the 0.0 on the colorbar
    ax.axhline(y=y_middle, color="k", linestyle="--", linewidth=1)

    norm = col.Normalize(vmin=-colorbar_max, vmax=colorbar_max)

    fig.colorbar(cm.ScalarMappable(cmap=colormap, norm=norm))

    for i, peptide_compare in enumerate(compare.peptide_compares):
        for peptide in peptide_compare.peptide1_list:
            deut_diff_avg = peptide_compare.deut_diff_avg
            # print(deut_diff_avg)

            if deut_diff_avg > 0:
                y_position = (i % 20) * 5 + ((i // 20) % 2) * 2.5 + y_middle + 2

            else:
                y_position = (
                    y_middle - ((i % 20) * 5 + ((i // 20) % 2) * 2.5) - 5
                )  # Below the line

            rect = Rectangle(
                (peptide.start, y_position),
                peptide.end - peptide.start,
                3,
                fc=colormap(norm(deut_diff_avg)),
            )
            ax.add_patch(rect)

    ax.set_title(
        compare.state1_list[0].state_name + "-" + compare.state2_list[0].state_name
    )
    fig.tight_layout()

    return fig


def create_compare_pymol_plot(
    compares, colorbar_max, colormap="RdBu", pdb_file=None, path=None, save_pdb=False
):
    rgb_df = gen_rgb_df(compares, colorbar_max, colormap)

    from pymol import cmd

    cmd.delete("all")
    cmd.load(pdb_file)
    cmd.color("gray")

    if isinstance(compares, HDXStatePeptideCompares):
        # sort the peptide by length
        rgb_df.sort_values(
            by="title",
            key=lambda x: x.str.split().str.len(),
            ascending=False,
            inplace=True,
        )

        for row in rgb_df.iterrows():
            resi = f"{row[1]['title'].split(' ')[0]}"
            seq_n = f"res_{row[1]['title'].split(' ')[1]}"
            r_v, g_v, b_v = row[1]["r"], row[1]["g"], row[1]["b"]

            cmd.select(seq_n, "resi " + resi + " and polymer.protein")
            cmd.set_color(f"{seq_n}", [r_v, g_v, b_v])
            cmd.color(f"{seq_n}", seq_n)

    elif isinstance(compares, HDXStateResidueCompares):
        for row in rgb_df.iterrows():
            resi = f"{row[1]['title']}"
            cmd.select(f"resi_{resi}", "resi " + resi + " and polymer.protein")
            r_v, g_v, b_v = row[1]["r"], row[1]["g"], row[1]["b"]

            cmd.set_color(f"resi_{resi}", [r_v, g_v, b_v])
            cmd.color(f"resi_{resi}", f"resi_{resi}")
            cmd.delete(f"resi_{resi}")

    cmd.ray(1000, 1000)

    if path is not None:
        if isinstance(compares, HDXStatePeptideCompares):
            full_path = os.path.join(
                path,
                f"{compares.state1_list[0].state_name}-{compares.state2_list[0].state_name}_{colorbar_max}_pepcompare-pm.pse",
            )
        elif isinstance(compares, HDXStateResidueCompares):
            full_path = os.path.join(
                path,
                f"{compares.state1_list[0].state_name}-{compares.state2_list[0].state_name}_{colorbar_max}_rescompare-pm.pse",
            )
        cmd.save(full_path)
    else:
        raise ValueError("Please provide a path to save the pymol session")

    if isinstance(compares, HDXStateResidueCompares):
        if save_pdb:
            pdb_full_path = os.path.join(
                path,
                f"{compares.state1_list[0].state_name}-{compares.state2_list[0].state_name}_rescompare-pm.pdb",
            )
            save_pdb = plot_on_pdb(pdb_file, compares, pdb_full_path)


def plot_on_pdb(pdb, residue_compares, path=None):
    import MDAnalysis

    u = MDAnalysis.Universe(pdb)
    u.add_TopologyAttr("tempfactors")  # add empty attribute for all atoms
    protein = u.select_atoms("protein")  # select protein atoms

    for res_compare in residue_compares.residue_compares:
        res_id = res_compare.resid
        res = protein.select_atoms("resnum {}".format(res_id))
        res.tempfactors = res_compare.deut_diff_avg

    if path is None:
        raise ValueError("Please provide a path to save the pymol session")
    else:
        u.atoms.write(path)


def gen_rgb_df(compare, colorbar_max, colormap="RdBu"):
    colormap = plt.get_cmap(colormap)
    df = pd.DataFrame()

    compare_list = (
        compare.residue_compares
        if isinstance(compare, HDXStateResidueCompares)
        else compare.peptide_compares
    )

    for compare_i in compare_list:
        pep_dict = {}
        pep_dict["title"] = compare_i.compare_info.split(": ")[1]
        s_i = (compare_i.deut_diff_avg + colorbar_max) / (2 * colorbar_max)
        pep_dict["s"] = s_i
        df = pd.concat([df, pd.DataFrame(pep_dict, index=[0])], ignore_index=True)

    df["s"].clip(upper=1, lower=0, inplace=True)
    rgb = colormap(df["s"]) * 255
    df["r"] = rgb[:, 0]
    df["g"] = rgb[:, 1]
    df["b"] = rgb[:, 2]

    return df<|MERGE_RESOLUTION|>--- conflicted
+++ resolved
@@ -200,11 +200,7 @@
                         timepoint_objs = [
                             tp for tp in peptide.timepoints if tp.deut_time != np.inf
                         ]
-<<<<<<< HEAD
                    
-=======
-
->>>>>>> fe08338d
                     deut_list = [get_num_d_from_iso(tp)  if self.calculate_num_d_from_envelope else tp.num_d for tp in timepoint_objs]
                     peptide_df_i = pd.DataFrame(
                         {
@@ -459,33 +455,14 @@
     norm = col.Normalize(vmin=-colorbar_max, vmax=colorbar_max)
 
     for i, peptide_compare in enumerate(compare.peptide_compares):
-        #for peptide in peptide_compare.peptide1_list:
-        y_position =  i%100
-        rect = Rectangle(
-            (peptide_compare.start, (i % 20) * 5 + ((i // 20) % 2) * 2.5),
-            #(peptide_compare.start, (i % 50) * 2 + ((i // 50) % 2) * 2.5),
-            # (peptide_compare.start, y_position),
-            peptide_compare.end - peptide_compare.start,
-            3,
-            fc=colormap(norm(peptide_compare.deut_diff_avg)),
-            edgecolor='gray',
-            linewidth=0.35
-        )
-        ax.add_patch(rect)
-
-            
-    # compares = sorted(compare.peptide_compares, key=lambda x: len(x.sequence), reverse=True)
-    # for peptide_compare in compares:
-    #     rect = Rectangle(
-    #         # (peptide.start, (i % 20) * 5 + ((i // 20) % 2) * 2.5),
-    #         (peptide_compare.start, -8),
-    #         # (peptide.start, i%100),
-    #         peptide_compare.end - peptide_compare.start,
-    #         4,
-    #         fc=colormap(norm(peptide_compare.deut_diff_avg)),
-    #        alpha=0.7
-    #     )
-    #     ax.add_patch(rect)
+        for peptide in peptide_compare.peptide1_list:
+            rect = Rectangle(
+                (peptide.start, (i % 20) * 5 + ((i // 20) % 2) * 2.5),
+                peptide.end - peptide.start,
+                4,
+                fc=colormap(norm(peptide_compare.deut_diff_avg)),
+            )
+            ax.add_patch(rect)
 
     fig.colorbar(cm.ScalarMappable(cmap=colormap, norm=norm), ax=plt.gca())
 
@@ -849,4 +826,849 @@
     df["g"] = rgb[:, 1]
     df["b"] = rgb[:, 2]
 
+    return df
+
+import os
+import re
+
+import matplotlib.colors as col
+import matplotlib.pyplot as plt
+from matplotlib import cm
+from matplotlib.patches import Rectangle
+from matplotlib.ticker import FormatStrFormatter
+import numpy as np
+import pandas as pd
+import seaborn as sns
+
+from pigeon_feather.data import *
+from pigeon_feather.tools import get_num_d_from_iso
+
+
+font = {"family": "Arial", "weight": "normal", "size": 36}
+axes = {"titlesize": 36, "titleweight": "bold", "labelsize": 36}
+plt.rc("font", **font)
+plt.rc("axes", **axes)
+plt.rc("lines", lw=3)
+colors = ["k", "red", "blue", "purple", "gray", "orange", "yellow", "green", "brown"]
+
+
+class UptakePlot:
+    def __init__(
+        self,
+        hdxms_datas,
+        identifier: str,
+        states_subset=None,
+        color_dict=None,
+        if_plot_fit=True,
+        figure=None,
+        ax=None,
+        if_d_percent=False,
+        exp_only=False,
+        calculate_num_d_from_envelope=True,
+        auto_plot=True
+    ):
+        """
+        hdxms_datas: list of class HDXMSData objects
+
+        :param hdxms_datas: list of HDXMSData objects
+        :param identifier: peptide identifier
+        :param states_subset: list of states to plot
+        :param color_dict: dictionary of colors for each state
+        :param if_plot_fit: if True, plot the fit line
+        :param figure: figure object
+        :param ax: axis object
+
+        :ivar hdxms_datas_df: pandas DataFrame of the HDX-MS data of the peptide
+        """
+        self.calculate_num_d_from_envelope=calculate_num_d_from_envelope
+        self.hdxms_datas = hdxms_datas
+        self.identifier = identifier
+        self.sequence = identifier.split(" ")[1]
+        self.states_subset = states_subset
+        self.color_dict = self.make_color_dict(color_dict)
+        self.if_plot_fit = if_plot_fit
+        self.figure = figure
+        self.ax = ax
+        self.if_d_percent = if_d_percent
+        self.exp_only = exp_only
+        # self.title = self.make_title()
+        # self.title = identifier
+        if auto_plot:
+            self.uptakeplot = self.make_uptakeplot()
+
+
+    def make_uptakeplot(self):
+        "make a uptakeplot for a peptide"
+        plt.rcParams["legend.fontsize"] = 22
+
+        if self.figure is None and self.ax is None:
+            figure, ax = plt.subplots(1, 1, figsize=(9, 8))
+
+        else:
+            figure = self.figure
+            ax = self.ax
+
+        scatter_shapes = [
+            "o",
+            "v",
+            "^",
+            "<",
+            ">",
+            "s",
+            "p",
+            "*",
+            "h",
+            "H",
+            "D",
+            "d",
+            "P",
+            "X",
+        ]
+
+        sns.scatterplot(
+            data=self.hdxms_datas_df[self.hdxms_datas_df["time"] != 0],
+            x="time",
+            y="deut",
+            hue="state",
+            style="data_set_index",
+            alpha=1.0,
+            ax=ax,
+            palette=self.color_dict,
+            s=600,
+            markers={1: "o", 2: "s", 3: "^", 4: "P", 5: "X", 6: "H", 7: "v"},
+        )
+
+
+        # Plot the fit
+        if self.if_plot_fit:
+            for state_name in self.hdxms_datas_df.state.unique():
+                avg_peptide = self.get_average_peptide(state_name)
+                # trialT, y_pred, popt, perr =  avg_peptide.fit_results
+                trialT, y_pred, popt, perr = avg_peptide.new_fit()
+                # trialT, y_pred, popt, perr =  avg_peptide.fit_hdx_stats()
+                if trialT is None:
+                    # raw data, no fit
+                    trialT = [
+                        tp.deut_time
+                        for tp in avg_peptide.timepoints
+                        if tp.deut_time != np.inf or tp.deut_time != 0
+                    ]
+                    y_pred = [
+                        #tp.num_d
+                        get_num_d_from_iso(tp)/(avg_peptide.max_d / avg_peptide.theo_max_d)
+                        for tp in avg_peptide.timepoints
+                        if tp.deut_time != np.inf or tp.deut_time != 0
+                    ]
+                ax.plot(
+                    trialT, y_pred, "-", color=self.color_dict[state_name], alpha=0.5
+                )
+        else:
+            sns.lineplot(
+            data=self.hdxms_datas_df[self.hdxms_datas_df["time"] != 0],
+            x="time",
+            y="deut",
+            hue="state",
+            alpha=0.5,
+            marker=None,
+            ax=ax,
+            palette=self.color_dict,
+            estimator="mean",
+            legend=False 
+            )            
+
+
+        # set up the plot
+        ax.set_ylabel("# Deuterons")
+        ax.set_xlabel("Time (seconds)")
+        ax.set_xscale("log")
+        # avg_peptide = self.get_average_peptide(self.hdxms_datas_df.state.unique()[0])
+
+        ax.set_ylim(
+            min(self.hdxms_datas_df["deut"]) - 1, max(self.hdxms_datas_df["deut"]) + 1
+        )
+        # ax.set_xlim(ax.get_xlim()[0]/10, ax.get_xlim()[1] * 10)
+        xlim = ax.get_xlim()
+        left_limit = 10 ** np.floor(np.log10(xlim[0]))
+        right_limit = 10 ** np.ceil(np.log10(xlim[1]))
+        ax.set_xlim(left_limit, right_limit)
+        # ax.set_ylim(-0.3, avg_peptide.max_d*1.1)
+        # ax.yaxis.set_major_formatter(FormatStrFormatter('%.1f'))
+        ax.legend()
+
+        ax.set_title(self.identifier)
+        plt.subplots_adjust(bottom=0.2)
+        plt.close()
+
+        return figure
+
+    @property
+    def hdxms_datas_df(self):
+        hdxms_datas_df = pd.DataFrame()
+
+        for hdxms_data_index, hdxms_data in enumerate(self.hdxms_datas):
+            hdxms_data_df = pd.DataFrame()
+
+            for state in hdxms_data.states:
+                if (
+                    self.states_subset is not None
+                    and state.state_name not in self.states_subset
+                ):
+                    continue
+
+                peptide = state.get_peptide(self.identifier)
+
+                if peptide is not None:
+                    if self.exp_only:
+                        timepoint_objs = [
+                            tp for tp in peptide.timepoints if tp.note is None
+                        ]
+                    else:
+                        timepoint_objs = [
+                            tp for tp in peptide.timepoints if tp.deut_time != np.inf
+                        ]
+
+                    deut_list = [get_num_d_from_iso(tp)  if self.calculate_num_d_from_envelope else tp.num_d for tp in timepoint_objs]
+                    peptide_df_i = pd.DataFrame(
+                        {
+                            "time": [tp.deut_time for tp in timepoint_objs],
+                            #"deut": [tp.num_d for tp in timepoint_objs],
+                            "deut": deut_list,
+                            "state": state.state_name,
+                            "charge_state": [tp.charge_state for tp in timepoint_objs],
+                        }
+                    )
+
+                    if self.if_d_percent:
+                        peptide_df_i["deut"] = [tp.d_percent for tp in timepoint_objs]
+
+                    hdxms_data_df = pd.concat(
+                        [hdxms_data_df, peptide_df_i], ignore_index=True
+                    )
+
+            hdxms_data_df["data_set_index"] = hdxms_data_index + 1
+            hdxms_datas_df = pd.concat(
+                [hdxms_datas_df, hdxms_data_df], ignore_index=True
+            )
+        return hdxms_datas_df
+
+    @hdxms_datas_df.setter
+    def hdxms_datas_df(self, value):
+        self._hdxms_datas_df = value
+
+    @property
+    def uptake_std(self):
+        df = self.hdxms_datas_df[~self.hdxms_datas_df["time"].isin([0, np.inf])]
+        deut_std = df.groupby(["state", "time"]).std().reset_index()["deut"].mean()
+        return deut_std
+
+    def get_average_peptide(self, state_name):
+        "return an averaged peptide for a state"
+        grouped_df = self.hdxms_datas_df.groupby("state")
+        group = grouped_df.get_group(state_name)
+
+        final_group = group.groupby("time")
+        group_mean = final_group.mean(numeric_only=True).reset_index()
+        group_std = final_group.std(numeric_only=True).reset_index()
+
+        idf_start, idf_end = re.match(r"(-?\d+)-(-?\d+)", self.identifier).group(1, 2)
+        states = [
+            state
+            for data in self.hdxms_datas
+            for state in data.states
+            if state.state_name == state_name
+        ]
+
+        peptide = Peptide(
+            self.sequence,
+            int(idf_start),
+            int(idf_end),
+            # f"averaged peptide: {state_name}",
+            states[0],
+            n_fastamides=self.hdxms_datas[0].n_fastamides,
+        )
+        for i in range(len(group_mean)):
+            timepoint = Timepoint(
+                peptide,
+                group_mean["time"][i],
+                group_mean["deut"][i],
+                group_std["deut"][i],
+            )
+            peptide.add_timepoint(timepoint)
+
+        return peptide
+
+    def make_title(self):
+        "make a title for the plot"
+        for hdxms_data in self.hdxms_datas:
+            for state in hdxms_data.states:
+                try:
+                    start = state.get_peptide(self.sequence).start
+                    end = state.get_peptide(self.sequence).end
+                    return f"{start}-{end} {self.sequence}"
+                except AttributeError:
+                    pass
+        return f"Missing data for {self.sequence}"
+
+    def make_color_dict(self, color_dict=None):
+        "make a color dictionary for the states in the plot"
+        if color_dict is None:
+            colors = [
+                "k",
+                "red",
+                "blue",
+                "purple",
+                "gray",
+                "orange",
+                "yellow",
+                "green",
+                "brown",
+            ]
+
+            color_dict = {}
+            if self.states_subset is None:
+                state_names = list(
+                    set(
+                        [
+                            state.state_name
+                            for hdxms_data in self.hdxms_datas
+                            for state in hdxms_data.states
+                        ]
+                    )
+                )
+                state_names.sort()
+            else:
+                state_names = self.states_subset
+
+            for i, state_name in enumerate(state_names):
+                color_dict[state_name] = colors[i]
+        return color_dict
+
+
+
+# new residue coverage plotting script heat map thing - sav
+class ResidueCoverage:
+    def __init__(self, hdxms_data):
+        self.hdxms_data = hdxms_data
+
+    def calculate_coverages(self, state_name):
+        state = self.hdxms_data.get_state(state_name)
+        coverage = np.zeros(len(self.hdxms_data.protein_sequence))
+        for pep in state.peptides:
+            coverage[pep.start - 1 : pep.end] += 1
+        return coverage
+
+    def plot(self):
+        row_num = len(self.hdxms_data.states)
+        fig, axes = plt.subplots(
+            row_num, 1, figsize=(20, 3 * row_num), sharex=True, sharey=True
+        )
+
+        coverage_list = []
+        for state in self.hdxms_data.states:
+            coverage = self.calculate_coverages(state.state_name)
+            coverage_list.append(coverage)
+
+        max_coverage = max([max(coverage) for coverage in coverage_list])
+        min_coverage = min([min(coverage) for coverage in coverage_list])
+
+        for i, state in enumerate(self.hdxms_data.states):
+            if row_num == 1:
+                ax = axes
+            else:
+                ax = axes.flatten()[i]
+            im = ax.imshow(
+                coverage_list[i].reshape(1, -1),
+                aspect="auto",
+                cmap="Blues",
+                extent=[0, len(self.hdxms_data.protein_sequence), 0, 1],
+                vmin=min_coverage,
+                vmax=max_coverage,
+            )
+            ax.set_yticks([])
+            ax.set_ylabel(state.state_name)
+
+        ax.set_xlabel("Resid")
+
+        cbar_ax = fig.add_axes([0.92, 0.4, 0.02, 0.4])  # [left, bottom, width, height]
+        fig.colorbar(im, cax=cbar_ax)
+
+        plt.tight_layout(
+            rect=[0, 0, 0.95, 1]
+        )  # Adjust the layout to make room for the colorbar
+        plt.show()
+
+
+class UptakePlotsCollection:
+    def __init__(self, color_dict=None, if_plot_fit=True, pdb_file=None):
+        '''
+        A class to store multiple UptakePlot objects
+
+        :param color_dict: a dictionary of colors for each state, e.g. {'state1': 'red', 'state2': 'blue'}
+        :param if_plot_fit: if True, plot the fit line
+        '''
+        # self.hdxms_datas = hdxms_datas
+        self.plots = []
+        self.color_dict = color_dict
+        self.if_plot_fit = if_plot_fit
+        self.pdb_file = pdb_file
+        self.high_std_plots = []
+
+    def add_plot(self, hdxms_datas, idf: str, uptake_std_threshold=0.5):
+        'add a UptakePlot of a peptide to the collection'
+        plot = UptakePlot(
+            hdxms_datas, idf, if_plot_fit=self.if_plot_fit, color_dict=self.color_dict
+        )
+        if plot.uptake_std > uptake_std_threshold:
+            print(f"{idf} not added due to high uptake std: {plot.uptake_std}")
+            self.high_std_plots.append(plot)
+        else:
+            self.plots.append(plot)
+
+    def add_plot_all(self, hdxms_datas):
+        'add UptakePlot objects of all peptides to the collection'
+        def get_unique_idfs(hdxms_datas):
+            idfs = []
+            for hdxms_data in hdxms_datas:
+                for state in hdxms_data.states:
+                    for peptide in state.peptides:
+                        idfs.append(peptide.identifier)
+            idfs = list(set(idfs))
+            idfs.sort(key=lambda x: int(re.search(r"-?\d+", x).group(0)))
+            return idfs
+
+        unique_idfs = get_unique_idfs(hdxms_datas)
+        for idf in unique_idfs:
+            # (idf)
+            self.add_plot(hdxms_datas, idf)
+
+    def save_plots(self, path):
+        'save all plots to a folder'
+        folder_name = os.path.join(path, "uptake_plots")
+        if not os.path.exists(folder_name):
+            os.mkdir(folder_name)
+        for plot in self.plots:
+            fig = plot.uptakeplot
+            fig.savefig(f"{folder_name}/{plot.identifier}.png", bbox_inches="tight")
+
+
+def create_heatmap_compare(compare, colorbar_max, colormap="RdBu"):
+    import matplotlib.colors as col
+    from matplotlib.patches import Rectangle
+    from matplotlib import cm
+
+    font = {"family": "Arial", "weight": "normal", "size": 14}
+    axes = {"titlesize": 18, "titleweight": "bold", "labelsize": 16}
+
+    plt.rc("font", **font)
+    plt.rc("axes", **axes)
+
+    plt.rcParams["figure.figsize"] = (4, 25)
+    plt.rcParams["font.size"] = 14
+    plt.rcParams["font.family"] = "Arial"
+    colormap = cm.get_cmap(colormap)
+
+    fig, ax = plt.subplots(figsize=(20, 10))
+
+    leftbound = compare.peptide_compares[0].peptide1_list[0].start - 10
+    rightbound = compare.peptide_compares[-1].peptide1_list[0].end + 10
+    ax.set_xlim(leftbound, rightbound)
+    ax.xaxis.set_ticks(np.arange(round(leftbound, -1), round(rightbound, -1), 10))
+    ax.set_ylim(-5, 110)
+    ax.grid(axis="x")
+    ax.yaxis.set_ticks([])
+
+    # sns.heatmap(compare_df, cmap="RdBu", linewidths=1, vmin=-colorbar_max, vmax=colorbar_max, ax=ax)
+    norm = col.Normalize(vmin=-colorbar_max, vmax=colorbar_max)
+
+    for i, peptide_compare in enumerate(compare.peptide_compares):
+        #for peptide in peptide_compare.peptide1_list:
+        y_position =  i%100
+        rect = Rectangle(
+            (peptide_compare.start, (i % 20) * 5 + ((i // 20) % 2) * 2.5),
+            #(peptide_compare.start, (i % 50) * 2 + ((i // 50) % 2) * 2.5),
+            # (peptide_compare.start, y_position),
+            peptide_compare.end - peptide_compare.start,
+            3,
+            fc=colormap(norm(peptide_compare.deut_diff_avg)),
+            edgecolor='gray',
+            linewidth=0.35
+        )
+        ax.add_patch(rect)
+
+            
+    # compares = sorted(compare.peptide_compares, key=lambda x: len(x.sequence), reverse=True)
+    # for peptide_compare in compares:
+    #     rect = Rectangle(
+    #         # (peptide.start, (i % 20) * 5 + ((i // 20) % 2) * 2.5),
+    #         (peptide_compare.start, -8),
+    #         # (peptide.start, i%100),
+    #         peptide_compare.end - peptide_compare.start,
+    #         4,
+    #         fc=colormap(norm(peptide_compare.deut_diff_avg)),
+    #        alpha=0.7
+    #     )
+    #     ax.add_patch(rect)
+
+    fig.colorbar(cm.ScalarMappable(cmap=colormap, norm=norm), ax=plt.gca())
+
+    ax.set_title(
+        compare.state1_list[0].state_name + "-" + compare.state2_list[0].state_name
+    )
+    fig.tight_layout()
+    plt.close()
+
+    return fig
+
+
+def create_heatmap_single_state(hdxms_datas, colorbar_max, colormap="Greens"):
+    import matplotlib.colors as col
+    from matplotlib.patches import Rectangle
+    from matplotlib import colormaps
+    import matplotlib.patches as patches
+
+    state_name = list(
+        set([state.state_name for data in hdxms_datas for state in data.states])
+    )
+    if len(state_name) > 1:
+        raise ValueError("More than one state name found")
+    else:
+        state_name = state_name[0]
+
+    font = {"family": "Arial", "weight": "normal", "size": 14}
+    axes = {"titlesize": 18, "titleweight": "bold", "labelsize": 16}
+
+    plt.rc("font", **font)
+    plt.rc("axes", **axes)
+
+    plt.rcParams["figure.figsize"] = (4, 25)
+    plt.rcParams["font.size"] = 14
+    plt.rcParams["font.family"] = "Arial"
+
+    # colormap = colormaps.get_cmap(colormap)
+    colormap = sns.light_palette("seagreen", as_cmap=True)
+
+    fig, ax = plt.subplots(1, 1, figsize=(20, 10))
+
+    all_peptides = [
+        pep for data in hdxms_datas for state in data.states for pep in state.peptides
+    ]
+    all_peptides.sort(key=lambda x: x.start)
+
+    leftbound = all_peptides[0].start - 10
+    rightbound = all_peptides[-1].end + 10
+    ax.set_xlim(leftbound, rightbound)
+    ax.xaxis.set_ticks(np.arange(round(leftbound, -1), round(rightbound, -1), 10))
+    ax.set_ylim(-5, 110)
+    ax.grid(axis="x")
+    ax.yaxis.set_ticks([])
+
+    # sns.heatmap(compare_df, cmap="RdBu", linewidths=1, vmin=-colorbar_max, vmax=colorbar_max, ax=ax)
+    norm = col.Normalize(vmin=0, vmax=colorbar_max)
+
+    for i, peptide in enumerate(all_peptides):
+        avg_d_percent = np.average(
+            [tp.d_percent for tp in peptide.timepoints if tp.deut_time != np.inf]
+        )
+        rect = Rectangle(
+            (peptide.start, (i % 20) * 5 + ((i // 20) % 2) * 2.5),
+            peptide.end - peptide.start,
+            4,
+            fc=colormap(norm(avg_d_percent)),
+        )
+        ax.add_patch(rect)
+
+    #
+    # coverage
+    coverage = np.zeros(len(hdxms_datas[0].states[0].hdxms_data.protein_sequence))
+    for pep in all_peptides:
+        coverage[pep.start - 1 : pep.end] += 1
+    height = 3
+    for i in range(len(coverage)):
+        color_intensity = (
+            coverage[i] / 20
+        )  # coverage.max()  # Normalizing the data for color intensity
+        rect = patches.Rectangle(
+            (i, 105), 1, height, color=plt.cm.Blues(color_intensity)
+        )
+        ax.add_patch(rect)
+
+    fig.colorbar(cm.ScalarMappable(cmap=colormap, norm=norm), ax=plt.gca())
+
+    ax.set_title(state_name)
+    fig.tight_layout()
+    plt.close()
+
+    return fig
+
+
+from matplotlib import cm
+
+
+# Create a function to create a heatmap
+def create_heatmap_compare_tp(compare, colorbar_max, colormap="RdBu"):
+    font = {"family": "Arial", "weight": "normal", "size": 14}
+    axes = {"titlesize": 18, "titleweight": "bold", "labelsize": 16}
+
+    plt.rc("font", **font)
+    plt.rc("axes", **axes)
+
+    plt.rcParams["figure.figsize"] = (10, 25)
+    plt.rcParams["font.size"] = 14
+    plt.rcParams["font.family"] = "Arial"
+
+    fig, ax = plt.subplots()
+
+    df = pd.DataFrame()
+    for pep_compare in compare.peptide_compares:
+        pep_dict = {}
+        pep_dict["title"] = pep_compare.compare_info.split(": ")[1]
+        for tp, uptate_v in zip(pep_compare.common_timepoints, pep_compare.deut_diff):
+            if tp != np.inf:
+                pep_dict[int(tp)] = uptate_v
+        df = pd.concat([df, pd.DataFrame(pep_dict, index=[0])], ignore_index=True)
+    df = df.set_index("title")
+    # sort the columns by timepoint
+    df = df.reindex(sorted(df.columns), axis=1)
+    # sort the rows by sequence
+    # import re
+    # df['Start'] = df.index.map(lambda x: int(re.search(r"(-?\d+)--?\d+ \w+", x).group(1)))
+    # df = df.sort_values(by=['Start']).drop('Start', axis=1)
+
+    ax = sns.heatmap(
+        df, cmap=colormap, linewidths=0.75, vmin=-colorbar_max, vmax=colorbar_max
+    )
+    ax.set_title(
+        compare.state1_list[0].state_name + "-" + compare.state2_list[0].state_name
+    )
+    ax.set_ylabel("")
+    fig.tight_layout()
+    plt.close()
+
+    return fig
+
+
+from matplotlib import cm
+
+
+# Create a function to create a heatmap
+def create_heatmap_tp_single_state(hdxms_datas, colorbar_max, colormap="BLues"):
+    font = {"family": "Arial", "weight": "normal", "size": 14}
+    axes = {"titlesize": 18, "titleweight": "bold", "labelsize": 16}
+
+    plt.rc("font", **font)
+    plt.rc("axes", **axes)
+
+    plt.rcParams["figure.figsize"] = (10, 25)
+    plt.rcParams["font.size"] = 14
+    plt.rcParams["font.family"] = "Arial"
+
+    state_name = list(
+        set([state.state_name for data in hdxms_datas for state in data.states])
+    )
+    if len(state_name) > 1:
+        raise ValueError("More than one state name found")
+    else:
+        state_name = state_name[0]
+
+    fig, ax = plt.subplots()
+
+    all_peptides = [
+        pep for data in hdxms_datas for state in data.states for pep in state.peptides
+    ]
+    all_peptides.sort(key=lambda x: x.start)
+
+    df = pd.DataFrame()
+    for peptide in all_peptides:
+        pep_dict = {}
+        pep_dict["title"] = peptide.identifier
+        # for tp, uptate_v in zip(pep_compare.common_timepoints, pep_compare.deut_diff):
+        for tp in peptide.timepoints:
+            if tp.deut_time != np.inf:
+                pep_dict[int(tp.deut_time)] = tp.d_percent
+        df = pd.concat([df, pd.DataFrame(pep_dict, index=[0])], ignore_index=True)
+    df = df.set_index("title")
+    # sort the columns by timepoint
+    df = df.reindex(sorted(df.columns), axis=1)
+    # sort the rows by sequence
+    # import re
+    # df['Start'] = df.index.map(lambda x: int(re.search(r"(-?\d+)--?\d+ \w+", x).group(1)))
+    # df = df.sort_values(by=['Start']).drop('Start', axis=1)
+
+    colormap = sns.light_palette("seagreen", as_cmap=True)
+    ax = sns.heatmap(df, cmap=colormap, linewidths=0.75, vmin=0, vmax=100)
+    ax.set_title(state_name)
+    ax.set_ylabel("")
+    fig.tight_layout()
+    plt.close()
+
+    return fig
+
+
+# Function to make a heatmap with positive and negative deuterium uptake values separated by a dotted line
+def create_heatmap_with_dotted_line(compare, colorbar_max, colormap="RdBu"):
+    font = {"family": "Arial", "weight": "normal", "size": 14}
+    axes = {"titlesize": 18, "titleweight": "bold", "labelsize": 16}
+
+    plt.rc("font", **font)
+    plt.rc("axes", **axes)
+
+    plt.rcParams["figure.figsize"] = (4, 25)
+    plt.rcParams["font.size"] = 14
+    plt.rcParams["font.family"] = "Arial"
+    colormap = cm.get_cmap(colormap)
+
+    fig, ax = plt.subplots(figsize=(20, 10))
+
+    leftbound = compare.peptide_compares[0].peptide1_list[0].start - 10
+    rightbound = compare.peptide_compares[-1].peptide1_list[0].end + 10
+    ax.set_xlim(leftbound, rightbound)
+    ax.xaxis.set_ticks(np.arange(round(leftbound, -1), round(rightbound, -1), 10))
+    y_min = -105
+    y_max = 105
+    ax.set_ylim(y_min, y_max)
+    y_middle = (y_min + y_max) / 2
+    ax.grid(axis="x")
+    ax.yaxis.set_ticks([])
+    # add a horizontal dotted line that matches with the 0.0 on the colorbar
+    ax.axhline(y=y_middle, color="k", linestyle="--", linewidth=1)
+
+    norm = col.Normalize(vmin=-colorbar_max, vmax=colorbar_max)
+
+    fig.colorbar(cm.ScalarMappable(cmap=colormap, norm=norm))
+
+    for i, peptide_compare in enumerate(compare.peptide_compares):
+        for peptide in peptide_compare.peptide1_list:
+            deut_diff_avg = peptide_compare.deut_diff_avg
+            # print(deut_diff_avg)
+
+            if deut_diff_avg > 0:
+                y_position = (i % 20) * 5 + ((i // 20) % 2) * 2.5 + y_middle + 2
+
+            else:
+                y_position = (
+                    y_middle - ((i % 20) * 5 + ((i // 20) % 2) * 2.5) - 5
+                )  # Below the line
+
+            rect = Rectangle(
+                (peptide.start, y_position),
+                peptide.end - peptide.start,
+                3,
+                fc=colormap(norm(deut_diff_avg)),
+            )
+            ax.add_patch(rect)
+
+    ax.set_title(
+        compare.state1_list[0].state_name + "-" + compare.state2_list[0].state_name
+    )
+    fig.tight_layout()
+
+    return fig
+
+
+def create_compare_pymol_plot(
+    compares, colorbar_max, colormap="RdBu", pdb_file=None, path=None, save_pdb=False
+):
+    rgb_df = gen_rgb_df(compares, colorbar_max, colormap)
+
+    from pymol import cmd
+
+    cmd.delete("all")
+    cmd.load(pdb_file)
+    cmd.color("gray")
+
+    if isinstance(compares, HDXStatePeptideCompares):
+        # sort the peptide by length
+        rgb_df.sort_values(
+            by="title",
+            key=lambda x: x.str.split().str.len(),
+            ascending=False,
+            inplace=True,
+        )
+
+        for row in rgb_df.iterrows():
+            resi = f"{row[1]['title'].split(' ')[0]}"
+            seq_n = f"res_{row[1]['title'].split(' ')[1]}"
+            r_v, g_v, b_v = row[1]["r"], row[1]["g"], row[1]["b"]
+
+            cmd.select(seq_n, "resi " + resi + " and polymer.protein")
+            cmd.set_color(f"{seq_n}", [r_v, g_v, b_v])
+            cmd.color(f"{seq_n}", seq_n)
+
+    elif isinstance(compares, HDXStateResidueCompares):
+        for row in rgb_df.iterrows():
+            resi = f"{row[1]['title']}"
+            cmd.select(f"resi_{resi}", "resi " + resi + " and polymer.protein")
+            r_v, g_v, b_v = row[1]["r"], row[1]["g"], row[1]["b"]
+
+            cmd.set_color(f"resi_{resi}", [r_v, g_v, b_v])
+            cmd.color(f"resi_{resi}", f"resi_{resi}")
+            cmd.delete(f"resi_{resi}")
+
+    cmd.ray(1000, 1000)
+
+    if path is not None:
+        if isinstance(compares, HDXStatePeptideCompares):
+            full_path = os.path.join(
+                path,
+                f"{compares.state1_list[0].state_name}-{compares.state2_list[0].state_name}_{colorbar_max}_pepcompare-pm.pse",
+            )
+        elif isinstance(compares, HDXStateResidueCompares):
+            full_path = os.path.join(
+                path,
+                f"{compares.state1_list[0].state_name}-{compares.state2_list[0].state_name}_{colorbar_max}_rescompare-pm.pse",
+            )
+        cmd.save(full_path)
+    else:
+        raise ValueError("Please provide a path to save the pymol session")
+
+    if isinstance(compares, HDXStateResidueCompares):
+        if save_pdb:
+            pdb_full_path = os.path.join(
+                path,
+                f"{compares.state1_list[0].state_name}-{compares.state2_list[0].state_name}_rescompare-pm.pdb",
+            )
+            save_pdb = plot_on_pdb(pdb_file, compares, pdb_full_path)
+
+
+def plot_on_pdb(pdb, residue_compares, path=None):
+    import MDAnalysis
+
+    u = MDAnalysis.Universe(pdb)
+    u.add_TopologyAttr("tempfactors")  # add empty attribute for all atoms
+    protein = u.select_atoms("protein")  # select protein atoms
+
+    for res_compare in residue_compares.residue_compares:
+        res_id = res_compare.resid
+        res = protein.select_atoms("resnum {}".format(res_id))
+        res.tempfactors = res_compare.deut_diff_avg
+
+    if path is None:
+        raise ValueError("Please provide a path to save the pymol session")
+    else:
+        u.atoms.write(path)
+
+
+def gen_rgb_df(compare, colorbar_max, colormap="RdBu"):
+    colormap = plt.get_cmap(colormap)
+    df = pd.DataFrame()
+
+    compare_list = (
+        compare.residue_compares
+        if isinstance(compare, HDXStateResidueCompares)
+        else compare.peptide_compares
+    )
+
+    for compare_i in compare_list:
+        pep_dict = {}
+        pep_dict["title"] = compare_i.compare_info.split(": ")[1]
+        s_i = (compare_i.deut_diff_avg + colorbar_max) / (2 * colorbar_max)
+        pep_dict["s"] = s_i
+        df = pd.concat([df, pd.DataFrame(pep_dict, index=[0])], ignore_index=True)
+
+    df["s"].clip(upper=1, lower=0, inplace=True)
+    rgb = colormap(df["s"]) * 255
+    df["r"] = rgb[:, 0]
+    df["g"] = rgb[:, 1]
+    df["b"] = rgb[:, 2]
+
     return df